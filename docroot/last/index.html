--- conflicted
+++ resolved
@@ -49,10 +49,9 @@
      	function loadMapsAPI() {
 	  var script = document.createElement('script');
 	  script.type = 'text/javascript';
-<<<<<<< HEAD
 	  if (typeof apiKey != 'undefined' && apiKey != "" ) {
             script.src = 'https://maps.googleapis.com/maps/api/js?v=3' +
-	      '&signed_in=true&key=' + apiKey +'&callback=initialize_googlemaps';
+	      '&key=' + apiKey +'&callback=initialize_googlemaps';
           } else {
             $("head").append("<link rel='stylesheet' href='https://unpkg.com/leaflet@1.0.2/dist/leaflet.css' type='text/css' />");
             
@@ -70,11 +69,6 @@
           }
           
           document.body.appendChild(script);
-=======
-	  script.src = 'https://maps.googleapis.com/maps/api/js?v=3' +
-	      '&key=' + apiKey +'&callback=initialize';
-	  document.body.appendChild(script);
->>>>>>> 59c18af5
 
 
 	}
